--- conflicted
+++ resolved
@@ -233,10 +233,7 @@
         # Cannot avoid many arguments since all the parameters are needed
         # to determine what to plot
         # pylint: disable=too-many-arguments
-<<<<<<< HEAD
-=======
         # pylint: disable=too-many-locals
->>>>>>> f3bbc339
         @callback(
             Output(
                 self._settings_component(ViewSettings.Ids.CONTAINMENT_VIEW), "value"
@@ -389,13 +386,9 @@
             Output(ViewSettings.Ids.WELL_FILTER_HEADER, "style"),
             Input(self._settings_component(ViewSettings.Ids.ENSEMBLE), "value"),
         )
-<<<<<<< HEAD
-        def set_well_options(ensemble: str):
-=======
         def set_well_options(
             ensemble: str,
         ) -> Tuple[List[Any], List[str], Dict[Any, Any], Dict[Any, Any]]:
->>>>>>> f3bbc339
             return (
                 [{"label": i, "value": i} for i in self._well_pick_names[ensemble]],
                 self._well_pick_names[ensemble],
